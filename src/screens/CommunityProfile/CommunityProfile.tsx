import React from 'react';
import { useTranslation } from 'react-i18next';
import { Button, Card, Form } from 'react-bootstrap';
import { useMutation, useQuery } from '@apollo/client';
import { toast } from 'react-toastify';

import Loader from 'components/Loader/Loader';
import { GET_COMMUNITY_DATA } from 'GraphQl/Queries/Queries';
import { UPDATE_COMMUNITY, RESET_COMMUNITY } from 'GraphQl/Mutations/mutations';
import {
  FacebookLogo,
  InstagramLogo,
  XLogo,
  LinkedInLogo,
  GithubLogo,
  YoutubeLogo,
  RedditLogo,
  SlackLogo,
} from 'assets/svgs/social-icons';
import convertToBase64 from 'utils/convertToBase64';
import styles from './CommunityProfile.module.css';
import { errorHandler } from 'utils/errorHandler';
import UpdateSession from '../../components/UpdateSession/UpdateSession';

/**
 * `CommunityProfile` component allows users to view and update their community profile details.
 *
 * It includes functionalities to:
 * - Display current community profile information
 * - Update profile details including social media links and logo
 * - Reset profile changes to the initial state
 *
 * @returns JSX.Element - The `CommunityProfile` component.
 *
 * @example
 * ```tsx
 * <CommunityProfile />
 * ```
 */
const CommunityProfile = (): JSX.Element => {
  // Translation hooks for internationalization
  const { t } = useTranslation('translation', {
    keyPrefix: 'communityProfile',
  });
  const { t: tCommon } = useTranslation('common');

  document.title = t('title'); // Set document title

  // Define the type for pre-login imagery data
  type PreLoginImageryDataType = {
    _id: string;
    name: string | undefined;
    websiteLink: string | undefined;
    logoUrl: string | undefined;
    socialMediaUrls: {
      facebook: string | undefined;
      instagram: string | undefined;
      X: string | undefined;
      linkedIn: string | undefined;
      gitHub: string | undefined;
      youTube: string | undefined;
      reddit: string | undefined;
      slack: string | undefined;
    };
  };

  // State hook for managing profile variables
  const [profileVariable, setProfileVariable] = React.useState({
    name: '',
    websiteLink: '',
    logoUrl: '',
    facebook: '',
    instagram: '',
    X: '',
    linkedIn: '',
    github: '',
    youtube: '',
    reddit: '',
    slack: '',
  });

  // Query to fetch community data
  const { data, loading } = useQuery(GET_COMMUNITY_DATA);

  // Mutations for updating and resetting community data
  const [uploadPreLoginImagery] = useMutation(UPDATE_COMMUNITY);
  const [resetPreLoginImagery] = useMutation(RESET_COMMUNITY);

  // Effect to set profile data from fetched data
  React.useEffect(() => {
    const preLoginData: PreLoginImageryDataType | undefined =
      data?.getCommunityData;
    preLoginData &&
      setProfileVariable({
        name: preLoginData.name ?? '',
        websiteLink: preLoginData.websiteLink ?? '',
        logoUrl: preLoginData.logoUrl ?? '',
        facebook: preLoginData.socialMediaUrls.facebook ?? '',
        instagram: preLoginData.socialMediaUrls.instagram ?? '',
        X: preLoginData.socialMediaUrls.X ?? '',
        linkedIn: preLoginData.socialMediaUrls.linkedIn ?? '',
        github: preLoginData.socialMediaUrls.gitHub ?? '',
        youtube: preLoginData.socialMediaUrls.youTube ?? '',
        reddit: preLoginData.socialMediaUrls.reddit ?? '',
        slack: preLoginData.socialMediaUrls.slack ?? '',
      });
  }, [data]);

  /**
   * Handles change events for form inputs.
   *
   * @param e - Change event for input elements
   */
  const handleOnChange = (e: React.ChangeEvent<HTMLInputElement>): void => {
    setProfileVariable({
      ...profileVariable,
      [e.target.name]: e.target.value,
    });
  };

  /**
   * Handles form submission to update community profile.
   *
   * @param e - Form submit event
   */
  const handleOnSubmit = async (
    e: React.FormEvent<HTMLFormElement>,
  ): Promise<void> => {
    e.preventDefault();
    try {
      await uploadPreLoginImagery({
        variables: {
          data: {
            name: profileVariable.name,
            websiteLink: profileVariable.websiteLink,
            logo: profileVariable.logoUrl,
            socialMediaUrls: {
              facebook: profileVariable.facebook,
              instagram: profileVariable.instagram,
              X: profileVariable.X,
              linkedIn: profileVariable.linkedIn,
              gitHub: profileVariable.github,
              youTube: profileVariable.youtube,
              reddit: profileVariable.reddit,
              slack: profileVariable.slack,
            },
          },
        },
      });
      toast.success(t('profileChangedMsg'));
    } catch (error: unknown) {
      /* istanbul ignore next */
      errorHandler(t, error as Error);
    }
  };

  /**
   * Resets profile data to initial values and performs a reset operation.
   */
  const resetData = async (): Promise<void> => {
    const preLoginData: PreLoginImageryDataType | undefined =
      data?.getCommunityData;
    try {
      setProfileVariable({
        name: '',
        websiteLink: '',
        logoUrl: '',
        facebook: '',
        instagram: '',
        X: '',
        linkedIn: '',
        github: '',
        youtube: '',
        reddit: '',
        slack: '',
      });

      await resetPreLoginImagery({
        variables: {
          resetPreLoginImageryId: preLoginData?._id,
        },
      });
      toast.success(t(`resetData`));
    } catch (error: unknown) {
      /* istanbul ignore next */
      errorHandler(t, error as Error);
    }
  };

  /**
   * Determines whether the save and reset buttons should be disabled.
   *
   * @returns boolean - True if buttons should be disabled, otherwise false
   */
  const isDisabled = (): boolean => {
    if (
      profileVariable.name == '' &&
      profileVariable.websiteLink == '' &&
      profileVariable.logoUrl == ''
    ) {
      return true;
    } else {
      return false;
    }
  };

  if (loading) {
    <Loader />;
  }

  return (
    <>
      <Card border="0" className={`${styles.card} "rounded-4 my-4 shadow-sm"`}>
        <div className={styles.cardHeader}>
          <div className={styles.cardTitle}>{t('editProfile')}</div>
        </div>
        <Card.Body>
          <div className="mb-3">{t('communityProfileInfo')}</div>
          <Form onSubmit={handleOnSubmit}>
            <Form.Group>
              <Form.Label className={styles.formLabel}>
                {t('communityName')}
              </Form.Label>
              <Form.Control
<<<<<<< HEAD
                type="text"
                id="communityName"
                name="name"
                value={profileVariable.name}
=======
                type="url"
                id="facebook"
                name="facebook"
                data-testid="facebook"
                className={styles.socialInput}
                value={profileVariable.facebook}
                onChange={handleOnChange}
                placeholder={t('url')}
                autoComplete="off"
              />
            </div>
            <div className="mb-3 d-flex align-items-center gap-3">
              <img src={InstagramLogo} alt="Instagram Logo" />
              <Form.Control
                type="url"
                id="instagram"
                name="instagram"
                data-testid="instagram"
                className={styles.socialInput}
                value={profileVariable.instagram}
                onChange={handleOnChange}
                placeholder={t('url')}
                autoComplete="off"
              />
            </div>
            <div className="mb-3 d-flex align-items-center gap-3">
              <img src={XLogo} alt="X Logo" />
              <Form.Control
                type="url"
                id="X"
                name="X"
                data-testid="X"
                className={styles.socialInput}
                value={profileVariable.X}
>>>>>>> 6f65709c
                onChange={handleOnChange}
                className="mb-3"
                placeholder={t('communityName')}
                autoComplete="off"
                required
              />
            </Form.Group>
            <Form.Group>
              <Form.Label className={styles.formLabel}>
                {t('wesiteLink')}
              </Form.Label>
              <Form.Control
                type="url"
                id="websiteLink"
                name="websiteLink"
                value={profileVariable.websiteLink}
                onChange={handleOnChange}
                className="mb-3"
                placeholder={t('wesiteLink')}
                autoComplete="off"
                required
              />
            </Form.Group>
            <Form.Group>
              <Form.Label className={styles.formLabel}>{t('logo')}</Form.Label>
              <Form.Control
                accept="image/*"
                multiple={false}
                type="file"
                id="logo"
                name="logo"
                data-testid="fileInput"
                onChange={async (
                  e: React.ChangeEvent<HTMLInputElement>,
                ): Promise<void> => {
                  setProfileVariable((prevInput) => ({
                    ...prevInput,
                    logo: '',
                  }));
                  const target = e.target as HTMLInputElement;
                  const file = target.files?.[0];
                  const base64file = file && (await convertToBase64(file));
                  setProfileVariable({
                    ...profileVariable,
                    logoUrl: base64file ?? '',
                  });
                }}
                className="mb-3"
                autoComplete="off"
                required
              />
            </Form.Group>
            <Form.Group>
              <Form.Label className={styles.formLabel}>
                {t('social')}
              </Form.Label>
              {/* Social media inputs */}
              <div className="mb-3 d-flex align-items-center gap-3">
                <img src={FacebookLogo} alt="Facebook Logo" />
                <Form.Control
                  type="url"
                  id="facebook"
                  name="facebook"
                  data-testid="facebook"
                  className={styles.socialInput}
                  value={profileVariable.facebook}
                  onChange={handleOnChange}
                  placeholder={t('url')}
                  autoComplete="off"
                />
              </div>
              <div className="mb-3 d-flex align-items-center gap-3">
                <img src={InstagramLogo} alt="Instagram Logo" />
                <Form.Control
                  type="url"
                  id="instagram"
                  name="instagram"
                  data-testid="instagram"
                  className={styles.socialInput}
                  value={profileVariable.instagram}
                  onChange={handleOnChange}
                  placeholder={t('url')}
                  autoComplete="off"
                />
              </div>
              <div className="mb-3 d-flex align-items-center gap-3">
                <img src={TwitterLogo} alt="Twitter Logo" />
                <Form.Control
                  type="url"
                  id="twitter"
                  name="twitter"
                  data-testid="twitter"
                  className={styles.socialInput}
                  value={profileVariable.twitter}
                  onChange={handleOnChange}
                  placeholder={t('url')}
                  autoComplete="off"
                />
              </div>
              <div className="mb-3 d-flex align-items-center gap-3">
                <img src={LinkedInLogo} alt="LinkedIn Logo" />
                <Form.Control
                  type="url"
                  id="linkedIn"
                  name="linkedIn"
                  data-testid="linkedIn"
                  className={styles.socialInput}
                  value={profileVariable.linkedIn}
                  onChange={handleOnChange}
                  placeholder={t('url')}
                  autoComplete="off"
                />
              </div>
              <div className="mb-3 d-flex align-items-center gap-3">
                <img src={GithubLogo} alt="Github Logo" />
                <Form.Control
                  type="url"
                  id="github"
                  name="github"
                  data-testid="github"
                  className={styles.socialInput}
                  value={profileVariable.github}
                  onChange={handleOnChange}
                  placeholder={t('url')}
                  autoComplete="off"
                />
              </div>
              <div className="mb-3 d-flex align-items-center gap-3">
                <img src={YoutubeLogo} alt="Youtube Logo" />
                <Form.Control
                  type="url"
                  id="youtube"
                  name="youtube"
                  data-testid="youtube"
                  className={styles.socialInput}
                  value={profileVariable.youtube}
                  onChange={handleOnChange}
                  placeholder={t('url')}
                  autoComplete="off"
                />
              </div>
              <div className="mb-3 d-flex align-items-center gap-3">
                <img src={RedditLogo} alt="Reddit Logo" />
                <Form.Control
                  type="url"
                  id="reddit"
                  name="reddit"
                  data-testid="reddit"
                  className={styles.socialInput}
                  value={profileVariable.reddit}
                  onChange={handleOnChange}
                  placeholder={t('url')}
                  autoComplete="off"
                />
              </div>
              <div className="mb-3 d-flex align-items-center gap-3">
                <img src={SlackLogo} alt="Slack Logo" />
                <Form.Control
                  type="url"
                  id="slack"
                  name="slack"
                  data-testid="slack"
                  className={styles.socialInput}
                  value={profileVariable.slack}
                  onChange={handleOnChange}
                  placeholder={t('url')}
                  autoComplete="off"
                />
              </div>
            </Form.Group>
            <div
              className={`${styles.btn} d-flex justify-content-end gap-3 my-3`}
            >
              <Button
                variant="outline-success"
                onClick={resetData}
                data-testid="resetChangesBtn"
                disabled={isDisabled()}
              >
                {tCommon('resetChanges')}
              </Button>
              <Button
                type="submit"
                data-testid="saveChangesBtn"
                disabled={isDisabled()}
              >
                {tCommon('saveChanges')}
              </Button>
            </div>
          </Form>
        </Card.Body>
      </Card>

      <UpdateSession />
    </>
  );
};

export default CommunityProfile;<|MERGE_RESOLUTION|>--- conflicted
+++ resolved
@@ -222,47 +222,10 @@
                 {t('communityName')}
               </Form.Label>
               <Form.Control
-<<<<<<< HEAD
                 type="text"
                 id="communityName"
                 name="name"
                 value={profileVariable.name}
-=======
-                type="url"
-                id="facebook"
-                name="facebook"
-                data-testid="facebook"
-                className={styles.socialInput}
-                value={profileVariable.facebook}
-                onChange={handleOnChange}
-                placeholder={t('url')}
-                autoComplete="off"
-              />
-            </div>
-            <div className="mb-3 d-flex align-items-center gap-3">
-              <img src={InstagramLogo} alt="Instagram Logo" />
-              <Form.Control
-                type="url"
-                id="instagram"
-                name="instagram"
-                data-testid="instagram"
-                className={styles.socialInput}
-                value={profileVariable.instagram}
-                onChange={handleOnChange}
-                placeholder={t('url')}
-                autoComplete="off"
-              />
-            </div>
-            <div className="mb-3 d-flex align-items-center gap-3">
-              <img src={XLogo} alt="X Logo" />
-              <Form.Control
-                type="url"
-                id="X"
-                name="X"
-                data-testid="X"
-                className={styles.socialInput}
-                value={profileVariable.X}
->>>>>>> 6f65709c
                 onChange={handleOnChange}
                 className="mb-3"
                 placeholder={t('communityName')}
@@ -349,14 +312,14 @@
                 />
               </div>
               <div className="mb-3 d-flex align-items-center gap-3">
-                <img src={TwitterLogo} alt="Twitter Logo" />
-                <Form.Control
-                  type="url"
-                  id="twitter"
-                  name="twitter"
-                  data-testid="twitter"
-                  className={styles.socialInput}
-                  value={profileVariable.twitter}
+                <img src={XLogo} alt="X Logo" />
+                <Form.Control
+                  type="url"
+                  id="X"
+                  name="X"
+                  data-testid="X"
+                  className={styles.socialInput}
+                  value={profileVariable.X}
                   onChange={handleOnChange}
                   placeholder={t('url')}
                   autoComplete="off"
